<<<<<<< HEAD
﻿<?xml version="1.0" encoding="utf-8"?>
<Project ToolsVersion="4.0" xmlns="http://schemas.microsoft.com/developer/msbuild/2003">
  <ItemGroup>
    <Filter Include="src">
      <UniqueIdentifier>{6e213f6b-b843-4469-bc8c-56c1ffe7f195}</UniqueIdentifier>
    </Filter>
    <Filter Include="include">
      <UniqueIdentifier>{29082261-e6cd-40b2-b30c-c4cb70f23339}</UniqueIdentifier>
    </Filter>
    <Filter Include="src\application">
      <UniqueIdentifier>{3a703e42-6f06-4ab1-8e46-0dfb07407d9e}</UniqueIdentifier>
    </Filter>
    <Filter Include="src\boosting">
      <UniqueIdentifier>{43be32f9-227b-4a15-9c0e-38dbf9747aeb}</UniqueIdentifier>
    </Filter>
    <Filter Include="src\io">
      <UniqueIdentifier>{6fcdaf19-880a-45b0-80db-344be9498017}</UniqueIdentifier>
    </Filter>
    <Filter Include="src\metric">
      <UniqueIdentifier>{8bacb16c-7f31-494f-94df-8ccc6c3e3894}</UniqueIdentifier>
    </Filter>
    <Filter Include="src\network">
      <UniqueIdentifier>{93db474b-4ab8-406b-99ec-eb8e40f97593}</UniqueIdentifier>
    </Filter>
    <Filter Include="src\objective">
      <UniqueIdentifier>{34d576af-dec6-4cad-90bd-f8d0e95ec614}</UniqueIdentifier>
    </Filter>
    <Filter Include="src\treelearner">
      <UniqueIdentifier>{16638c37-41bd-4124-8b80-befbca2f969f}</UniqueIdentifier>
    </Filter>
    <Filter Include="include\LightGBM">
      <UniqueIdentifier>{37b41659-26e2-4b2f-ac0c-7b52d8bd53da}</UniqueIdentifier>
    </Filter>
    <Filter Include="include\LightGBM\utils">
      <UniqueIdentifier>{bf66b9f7-015e-404d-8098-4353abc46956}</UniqueIdentifier>
    </Filter>
  </ItemGroup>
  <ItemGroup>
    <ClInclude Include="..\src\boosting\gbdt.h">
      <Filter>src\boosting</Filter>
    </ClInclude>
    <ClInclude Include="..\src\network\linkers.h">
      <Filter>src\network</Filter>
    </ClInclude>
    <ClInclude Include="..\src\treelearner\parallel_tree_learner.h">
      <Filter>src\treelearner</Filter>
    </ClInclude>
    <ClInclude Include="..\src\treelearner\serial_tree_learner.h">
      <Filter>src\treelearner</Filter>
    </ClInclude>
    <ClInclude Include="..\src\application\predictor.hpp">
      <Filter>src\application</Filter>
    </ClInclude>
    <ClInclude Include="..\src\boosting\score_updater.hpp">
      <Filter>src\boosting</Filter>
    </ClInclude>
    <ClInclude Include="..\src\io\dense_bin.hpp">
      <Filter>src\io</Filter>
    </ClInclude>
    <ClInclude Include="..\src\io\ordered_sparse_bin.hpp">
      <Filter>src\io</Filter>
    </ClInclude>
    <ClInclude Include="..\src\io\parser.hpp">
      <Filter>src\io</Filter>
    </ClInclude>
    <ClInclude Include="..\src\io\sparse_bin.hpp">
      <Filter>src\io</Filter>
    </ClInclude>
    <ClInclude Include="..\src\metric\binary_metric.hpp">
      <Filter>src\metric</Filter>
    </ClInclude>
    <ClInclude Include="..\src\metric\rank_metric.hpp">
      <Filter>src\metric</Filter>
    </ClInclude>
    <ClInclude Include="..\src\metric\regression_metric.hpp">
      <Filter>src\metric</Filter>
    </ClInclude>
    <ClInclude Include="..\src\metric\multiclass_metric.hpp">
      <Filter>src\metric</Filter>
    </ClInclude>
    <ClInclude Include="..\src\network\socket_wrapper.hpp">
      <Filter>src\network</Filter>
    </ClInclude>
    <ClInclude Include="..\src\objective\binary_objective.hpp">
      <Filter>src\objective</Filter>
    </ClInclude>
    <ClInclude Include="..\src\objective\rank_objective.hpp">
      <Filter>src\objective</Filter>
    </ClInclude>
    <ClInclude Include="..\src\objective\regression_objective.hpp">
      <Filter>src\objective</Filter>
    </ClInclude>
    <ClInclude Include="..\src\objective\multiclass_objective.hpp">
      <Filter>src\objective</Filter>
    </ClInclude>
    <ClInclude Include="..\src\treelearner\data_partition.hpp">
      <Filter>src\treelearner</Filter>
    </ClInclude>
    <ClInclude Include="..\src\treelearner\leaf_splits.hpp">
      <Filter>src\treelearner</Filter>
    </ClInclude>
    <ClInclude Include="..\include\LightGBM\application.h">
      <Filter>include\LightGBM</Filter>
    </ClInclude>
    <ClInclude Include="..\include\LightGBM\bin.h">
      <Filter>include\LightGBM</Filter>
    </ClInclude>
    <ClInclude Include="..\include\LightGBM\boosting.h">
      <Filter>include\LightGBM</Filter>
    </ClInclude>
    <ClInclude Include="..\include\LightGBM\config.h">
      <Filter>include\LightGBM</Filter>
    </ClInclude>
    <ClInclude Include="..\include\LightGBM\dataset.h">
      <Filter>include\LightGBM</Filter>
    </ClInclude>
    <ClInclude Include="..\include\LightGBM\meta.h">
      <Filter>include\LightGBM</Filter>
    </ClInclude>
    <ClInclude Include="..\include\LightGBM\metric.h">
      <Filter>include\LightGBM</Filter>
    </ClInclude>
    <ClInclude Include="..\include\LightGBM\network.h">
      <Filter>include\LightGBM</Filter>
    </ClInclude>
    <ClInclude Include="..\include\LightGBM\objective_function.h">
      <Filter>include\LightGBM</Filter>
    </ClInclude>
    <ClInclude Include="..\include\LightGBM\prediction_early_stop.h">
      <Filter>include\LightGBM</Filter>
    </ClInclude>
    <ClInclude Include="..\include\LightGBM\tree.h">
      <Filter>include\LightGBM</Filter>
    </ClInclude>
    <ClInclude Include="..\include\LightGBM\tree_learner.h">
      <Filter>include\LightGBM</Filter>
    </ClInclude>
    <ClInclude Include="..\include\LightGBM\utils\array_args.h">
      <Filter>include\LightGBM\utils</Filter>
    </ClInclude>
    <ClInclude Include="..\include\LightGBM\utils\common.h">
      <Filter>include\LightGBM\utils</Filter>
    </ClInclude>
    <ClInclude Include="..\include\LightGBM\utils\log.h">
      <Filter>include\LightGBM\utils</Filter>
    </ClInclude>
    <ClInclude Include="..\include\LightGBM\utils\pipeline_reader.h">
      <Filter>include\LightGBM\utils</Filter>
    </ClInclude>
    <ClInclude Include="..\include\LightGBM\utils\random.h">
      <Filter>include\LightGBM\utils</Filter>
    </ClInclude>
    <ClInclude Include="..\include\LightGBM\utils\text_reader.h">
      <Filter>include\LightGBM\utils</Filter>
    </ClInclude>
    <ClInclude Include="..\include\LightGBM\utils\threading.h">
      <Filter>include\LightGBM\utils</Filter>
    </ClInclude>
    <ClInclude Include="..\include\LightGBM\c_api.h">
      <Filter>include\LightGBM</Filter>
    </ClInclude>
    <ClInclude Include="..\include\LightGBM\dataset_loader.h">
      <Filter>include\LightGBM</Filter>
    </ClInclude>
    <ClInclude Include="..\src\boosting\dart.hpp">
      <Filter>src\boosting</Filter>
    </ClInclude>
    <ClInclude Include="..\include\LightGBM\feature_group.h">
      <Filter>include\LightGBM</Filter>
    </ClInclude>
    <ClInclude Include="..\src\treelearner\feature_histogram.hpp">
      <Filter>src\treelearner</Filter>
    </ClInclude>
    <ClInclude Include="..\src\treelearner\split_info.hpp">
      <Filter>src\treelearner</Filter>
    </ClInclude>
    <ClInclude Include="..\src\boosting\goss.hpp">
      <Filter>src\boosting</Filter>
    </ClInclude>
    <ClInclude Include="..\src\io\dense_nbits_bin.hpp">
      <Filter>src\io</Filter>
    </ClInclude>
    <ClInclude Include="..\include\LightGBM\utils\openmp_wrapper.h">
      <Filter>include\LightGBM\utils</Filter>
    </ClInclude>
    <ClInclude Include="..\src\metric\map_metric.hpp">
      <Filter>src\metric</Filter>
    </ClInclude>
    <ClInclude Include="..\include\LightGBM\lightgbm_R.h">
      <Filter>include\LightGBM</Filter>
    </ClInclude>
    <ClInclude Include="..\include\LightGBM\R_object_helper.h">
      <Filter>include\LightGBM</Filter>
    </ClInclude>
    <ClInclude Include="..\src\boosting\rf.hpp">
      <Filter>src\boosting</Filter>
    </ClInclude>
    <ClInclude Include="..\src\objective\xentropy_objective.hpp">
      <Filter>src\objective</Filter>
    </ClInclude>
    <ClInclude Include="..\src\metric\xentropy_metric.hpp">
      <Filter>src\metric</Filter>
    </ClInclude>
    <ClInclude Include="..\include\LightGBM\utils\file_io.h">
      <Filter>include\LightGBM\utils</Filter>
    </ClInclude>
  </ItemGroup>
  <ItemGroup>
    <ClCompile Include="..\src\application\application.cpp">
      <Filter>src\application</Filter>
    </ClCompile>
    <ClCompile Include="..\src\network\linkers_socket.cpp">
      <Filter>src\network</Filter>
    </ClCompile>
    <ClCompile Include="..\src\network\linkers_mpi.cpp">
      <Filter>src\network</Filter>
    </ClCompile>
    <ClCompile Include="..\src\treelearner\serial_tree_learner.cpp">
      <Filter>src\treelearner</Filter>
    </ClCompile>
    <ClCompile Include="..\src\treelearner\tree_learner.cpp">
      <Filter>src\treelearner</Filter>
    </ClCompile>
    <ClCompile Include="..\src\Boosting\gbdt.cpp">
      <Filter>src\boosting</Filter>
    </ClCompile>
    <ClCompile Include="..\src\io\dataset.cpp">
      <Filter>src\io</Filter>
    </ClCompile>
    <ClCompile Include="..\src\io\bin.cpp">
      <Filter>src\io</Filter>
    </ClCompile>
    <ClCompile Include="..\src\io\tree.cpp">
      <Filter>src\io</Filter>
    </ClCompile>
    <ClCompile Include="..\src\objective\objective_function.cpp">
      <Filter>src\objective</Filter>
    </ClCompile>
    <ClCompile Include="..\src\Boosting\boosting.cpp">
      <Filter>src\boosting</Filter>
    </ClCompile>
    <ClCompile Include="..\src\io\parser.cpp">
      <Filter>src\io</Filter>
    </ClCompile>
    <ClCompile Include="..\src\metric\metric.cpp">
      <Filter>src\metric</Filter>
    </ClCompile>
    <ClCompile Include="..\src\treelearner\data_parallel_tree_learner.cpp">
      <Filter>src\treelearner</Filter>
    </ClCompile>
    <ClCompile Include="..\src\treelearner\feature_parallel_tree_learner.cpp">
      <Filter>src\treelearner</Filter>
    </ClCompile>
    <ClCompile Include="..\src\network\linker_topo.cpp">
      <Filter>src\network</Filter>
    </ClCompile>
    <ClCompile Include="..\src\network\network.cpp">
      <Filter>src\network</Filter>
    </ClCompile>
    <ClCompile Include="..\src\io\config.cpp">
      <Filter>src\io</Filter>
    </ClCompile>
    <ClCompile Include="..\src\metric\dcg_calculator.cpp">
      <Filter>src\metric</Filter>
    </ClCompile>
    <ClCompile Include="..\src\io\metadata.cpp">
      <Filter>src\io</Filter>
    </ClCompile>
    <ClCompile Include="..\src\main.cpp">
      <Filter>src</Filter>
    </ClCompile>
    <ClCompile Include="..\src\c_api.cpp">
      <Filter>src</Filter>
    </ClCompile>
    <ClCompile Include="..\src\io\dataset_loader.cpp">
      <Filter>src\io</Filter>
    </ClCompile>
    <ClCompile Include="..\src\treelearner\voting_parallel_tree_learner.cpp">
      <Filter>src\treelearner</Filter>
    </ClCompile>
    <ClCompile Include="..\src\boosting\gbdt_prediction.cpp">
      <Filter>src\boosting</Filter>
    </ClCompile>
    <ClCompile Include="..\src\boosting\prediction_early_stop.cpp">
      <Filter>src\boosting</Filter>
    </ClCompile>
    <ClCompile Include="..\src\lightgbm_R.cpp">
      <Filter>src</Filter>
    </ClCompile>
    <ClCompile Include="..\src\boosting\gbdt_model_text.cpp">
      <Filter>src\boosting</Filter>
    </ClCompile>
    <ClCompile Include="..\src\io\file_io.cpp">
      <Filter>src\io</Filter>
    </ClCompile>
  </ItemGroup>
=======
﻿<?xml version="1.0" encoding="utf-8"?>
<Project ToolsVersion="4.0" xmlns="http://schemas.microsoft.com/developer/msbuild/2003">
  <ItemGroup>
    <Filter Include="src">
      <UniqueIdentifier>{6e213f6b-b843-4469-bc8c-56c1ffe7f195}</UniqueIdentifier>
    </Filter>
    <Filter Include="include">
      <UniqueIdentifier>{29082261-e6cd-40b2-b30c-c4cb70f23339}</UniqueIdentifier>
    </Filter>
    <Filter Include="src\application">
      <UniqueIdentifier>{3a703e42-6f06-4ab1-8e46-0dfb07407d9e}</UniqueIdentifier>
    </Filter>
    <Filter Include="src\boosting">
      <UniqueIdentifier>{43be32f9-227b-4a15-9c0e-38dbf9747aeb}</UniqueIdentifier>
    </Filter>
    <Filter Include="src\io">
      <UniqueIdentifier>{6fcdaf19-880a-45b0-80db-344be9498017}</UniqueIdentifier>
    </Filter>
    <Filter Include="src\metric">
      <UniqueIdentifier>{8bacb16c-7f31-494f-94df-8ccc6c3e3894}</UniqueIdentifier>
    </Filter>
    <Filter Include="src\network">
      <UniqueIdentifier>{93db474b-4ab8-406b-99ec-eb8e40f97593}</UniqueIdentifier>
    </Filter>
    <Filter Include="src\objective">
      <UniqueIdentifier>{34d576af-dec6-4cad-90bd-f8d0e95ec614}</UniqueIdentifier>
    </Filter>
    <Filter Include="src\treelearner">
      <UniqueIdentifier>{16638c37-41bd-4124-8b80-befbca2f969f}</UniqueIdentifier>
    </Filter>
    <Filter Include="include\LightGBM">
      <UniqueIdentifier>{37b41659-26e2-4b2f-ac0c-7b52d8bd53da}</UniqueIdentifier>
    </Filter>
    <Filter Include="include\LightGBM\utils">
      <UniqueIdentifier>{bf66b9f7-015e-404d-8098-4353abc46956}</UniqueIdentifier>
    </Filter>
  </ItemGroup>
  <ItemGroup>
    <ClInclude Include="..\src\boosting\gbdt.h">
      <Filter>src\boosting</Filter>
    </ClInclude>
    <ClInclude Include="..\src\network\linkers.h">
      <Filter>src\network</Filter>
    </ClInclude>
    <ClInclude Include="..\src\treelearner\parallel_tree_learner.h">
      <Filter>src\treelearner</Filter>
    </ClInclude>
    <ClInclude Include="..\src\treelearner\serial_tree_learner.h">
      <Filter>src\treelearner</Filter>
    </ClInclude>
    <ClInclude Include="..\src\application\predictor.hpp">
      <Filter>src\application</Filter>
    </ClInclude>
    <ClInclude Include="..\src\boosting\score_updater.hpp">
      <Filter>src\boosting</Filter>
    </ClInclude>
    <ClInclude Include="..\src\io\dense_bin.hpp">
      <Filter>src\io</Filter>
    </ClInclude>
    <ClInclude Include="..\src\io\ordered_sparse_bin.hpp">
      <Filter>src\io</Filter>
    </ClInclude>
    <ClInclude Include="..\src\io\parser.hpp">
      <Filter>src\io</Filter>
    </ClInclude>
    <ClInclude Include="..\src\io\sparse_bin.hpp">
      <Filter>src\io</Filter>
    </ClInclude>
    <ClInclude Include="..\src\metric\binary_metric.hpp">
      <Filter>src\metric</Filter>
    </ClInclude>
    <ClInclude Include="..\src\metric\rank_metric.hpp">
      <Filter>src\metric</Filter>
    </ClInclude>
    <ClInclude Include="..\src\metric\regression_metric.hpp">
      <Filter>src\metric</Filter>
    </ClInclude>
    <ClInclude Include="..\src\metric\multiclass_metric.hpp">
      <Filter>src\metric</Filter>
    </ClInclude>
    <ClInclude Include="..\src\network\socket_wrapper.hpp">
      <Filter>src\network</Filter>
    </ClInclude>
    <ClInclude Include="..\src\objective\binary_objective.hpp">
      <Filter>src\objective</Filter>
    </ClInclude>
    <ClInclude Include="..\src\objective\rank_objective.hpp">
      <Filter>src\objective</Filter>
    </ClInclude>
    <ClInclude Include="..\src\objective\regression_objective.hpp">
      <Filter>src\objective</Filter>
    </ClInclude>
    <ClInclude Include="..\src\objective\multiclass_objective.hpp">
      <Filter>src\objective</Filter>
    </ClInclude>
    <ClInclude Include="..\src\treelearner\data_partition.hpp">
      <Filter>src\treelearner</Filter>
    </ClInclude>
    <ClInclude Include="..\src\treelearner\leaf_splits.hpp">
      <Filter>src\treelearner</Filter>
    </ClInclude>
    <ClInclude Include="..\include\LightGBM\application.h">
      <Filter>include\LightGBM</Filter>
    </ClInclude>
    <ClInclude Include="..\include\LightGBM\bin.h">
      <Filter>include\LightGBM</Filter>
    </ClInclude>
    <ClInclude Include="..\include\LightGBM\boosting.h">
      <Filter>include\LightGBM</Filter>
    </ClInclude>
    <ClInclude Include="..\include\LightGBM\config.h">
      <Filter>include\LightGBM</Filter>
    </ClInclude>
    <ClInclude Include="..\include\LightGBM\dataset.h">
      <Filter>include\LightGBM</Filter>
    </ClInclude>
    <ClInclude Include="..\include\LightGBM\meta.h">
      <Filter>include\LightGBM</Filter>
    </ClInclude>
    <ClInclude Include="..\include\LightGBM\metric.h">
      <Filter>include\LightGBM</Filter>
    </ClInclude>
    <ClInclude Include="..\include\LightGBM\network.h">
      <Filter>include\LightGBM</Filter>
    </ClInclude>
    <ClInclude Include="..\include\LightGBM\objective_function.h">
      <Filter>include\LightGBM</Filter>
    </ClInclude>
    <ClInclude Include="..\include\LightGBM\prediction_early_stop.h">
      <Filter>include\LightGBM</Filter>
    </ClInclude>
    <ClInclude Include="..\include\LightGBM\tree.h">
      <Filter>include\LightGBM</Filter>
    </ClInclude>
    <ClInclude Include="..\include\LightGBM\tree_learner.h">
      <Filter>include\LightGBM</Filter>
    </ClInclude>
    <ClInclude Include="..\include\LightGBM\utils\array_args.h">
      <Filter>include\LightGBM\utils</Filter>
    </ClInclude>
    <ClInclude Include="..\include\LightGBM\utils\common.h">
      <Filter>include\LightGBM\utils</Filter>
    </ClInclude>
    <ClInclude Include="..\include\LightGBM\utils\log.h">
      <Filter>include\LightGBM\utils</Filter>
    </ClInclude>
    <ClInclude Include="..\include\LightGBM\utils\pipeline_reader.h">
      <Filter>include\LightGBM\utils</Filter>
    </ClInclude>
    <ClInclude Include="..\include\LightGBM\utils\random.h">
      <Filter>include\LightGBM\utils</Filter>
    </ClInclude>
    <ClInclude Include="..\include\LightGBM\utils\text_reader.h">
      <Filter>include\LightGBM\utils</Filter>
    </ClInclude>
    <ClInclude Include="..\include\LightGBM\utils\threading.h">
      <Filter>include\LightGBM\utils</Filter>
    </ClInclude>
    <ClInclude Include="..\include\LightGBM\c_api.h">
      <Filter>include\LightGBM</Filter>
    </ClInclude>
    <ClInclude Include="..\include\LightGBM\dataset_loader.h">
      <Filter>include\LightGBM</Filter>
    </ClInclude>
    <ClInclude Include="..\src\boosting\dart.hpp">
      <Filter>src\boosting</Filter>
    </ClInclude>
    <ClInclude Include="..\include\LightGBM\feature_group.h">
      <Filter>include\LightGBM</Filter>
    </ClInclude>
    <ClInclude Include="..\src\treelearner\feature_histogram.hpp">
      <Filter>src\treelearner</Filter>
    </ClInclude>
    <ClInclude Include="..\src\treelearner\split_info.hpp">
      <Filter>src\treelearner</Filter>
    </ClInclude>
    <ClInclude Include="..\src\boosting\goss.hpp">
      <Filter>src\boosting</Filter>
    </ClInclude>
    <ClInclude Include="..\src\io\dense_nbits_bin.hpp">
      <Filter>src\io</Filter>
    </ClInclude>
    <ClInclude Include="..\include\LightGBM\utils\openmp_wrapper.h">
      <Filter>include\LightGBM\utils</Filter>
    </ClInclude>
    <ClInclude Include="..\src\metric\map_metric.hpp">
      <Filter>src\metric</Filter>
    </ClInclude>
    <ClInclude Include="..\include\LightGBM\lightgbm_R.h">
      <Filter>include\LightGBM</Filter>
    </ClInclude>
    <ClInclude Include="..\include\LightGBM\R_object_helper.h">
      <Filter>include\LightGBM</Filter>
    </ClInclude>
    <ClInclude Include="..\src\boosting\rf.hpp">
      <Filter>src\boosting</Filter>
    </ClInclude>
    <ClInclude Include="..\src\objective\xentropy_objective.hpp">
      <Filter>src\objective</Filter>
    </ClInclude>
    <ClInclude Include="..\src\metric\xentropy_metric.hpp">
      <Filter>src\metric</Filter>
    </ClInclude>
    <ClInclude Include="..\include\LightGBM\utils\file_io.h">
      <Filter>include\LightGBM\utils</Filter>
    </ClInclude>
  </ItemGroup>
  <ItemGroup>
    <ClCompile Include="..\src\application\application.cpp">
      <Filter>src\application</Filter>
    </ClCompile>
    <ClCompile Include="..\src\network\linkers_socket.cpp">
      <Filter>src\network</Filter>
    </ClCompile>
    <ClCompile Include="..\src\network\linkers_mpi.cpp">
      <Filter>src\network</Filter>
    </ClCompile>
    <ClCompile Include="..\src\treelearner\serial_tree_learner.cpp">
      <Filter>src\treelearner</Filter>
    </ClCompile>
    <ClCompile Include="..\src\treelearner\tree_learner.cpp">
      <Filter>src\treelearner</Filter>
    </ClCompile>
    <ClCompile Include="..\src\Boosting\gbdt.cpp">
      <Filter>src\boosting</Filter>
    </ClCompile>
    <ClCompile Include="..\src\io\dataset.cpp">
      <Filter>src\io</Filter>
    </ClCompile>
    <ClCompile Include="..\src\io\bin.cpp">
      <Filter>src\io</Filter>
    </ClCompile>
    <ClCompile Include="..\src\io\tree.cpp">
      <Filter>src\io</Filter>
    </ClCompile>
    <ClCompile Include="..\src\objective\objective_function.cpp">
      <Filter>src\objective</Filter>
    </ClCompile>
    <ClCompile Include="..\src\Boosting\boosting.cpp">
      <Filter>src\boosting</Filter>
    </ClCompile>
    <ClCompile Include="..\src\io\parser.cpp">
      <Filter>src\io</Filter>
    </ClCompile>
    <ClCompile Include="..\src\metric\metric.cpp">
      <Filter>src\metric</Filter>
    </ClCompile>
    <ClCompile Include="..\src\treelearner\data_parallel_tree_learner.cpp">
      <Filter>src\treelearner</Filter>
    </ClCompile>
    <ClCompile Include="..\src\treelearner\feature_parallel_tree_learner.cpp">
      <Filter>src\treelearner</Filter>
    </ClCompile>
    <ClCompile Include="..\src\network\linker_topo.cpp">
      <Filter>src\network</Filter>
    </ClCompile>
    <ClCompile Include="..\src\network\network.cpp">
      <Filter>src\network</Filter>
    </ClCompile>
    <ClCompile Include="..\src\io\config.cpp">
      <Filter>src\io</Filter>
    </ClCompile>
    <ClCompile Include="..\src\metric\dcg_calculator.cpp">
      <Filter>src\metric</Filter>
    </ClCompile>
    <ClCompile Include="..\src\io\metadata.cpp">
      <Filter>src\io</Filter>
    </ClCompile>
    <ClCompile Include="..\src\main.cpp">
      <Filter>src</Filter>
    </ClCompile>
    <ClCompile Include="..\src\c_api.cpp">
      <Filter>src</Filter>
    </ClCompile>
    <ClCompile Include="..\src\io\dataset_loader.cpp">
      <Filter>src\io</Filter>
    </ClCompile>
    <ClCompile Include="..\src\treelearner\voting_parallel_tree_learner.cpp">
      <Filter>src\treelearner</Filter>
    </ClCompile>
    <ClCompile Include="..\src\boosting\gbdt_prediction.cpp">
      <Filter>src\boosting</Filter>
    </ClCompile>
    <ClCompile Include="..\src\boosting\prediction_early_stop.cpp">
      <Filter>src\boosting</Filter>
    </ClCompile>
    <ClCompile Include="..\src\lightgbm_R.cpp">
      <Filter>src</Filter>
    </ClCompile>
    <ClCompile Include="..\src\boosting\gbdt_model_text.cpp">
      <Filter>src\boosting</Filter>
    </ClCompile>
    <ClCompile Include="..\src\io\file_io.cpp">
      <Filter>src\io</Filter>
    </ClCompile>
  </ItemGroup>
>>>>>>> 5dcb4b90
</Project><|MERGE_RESOLUTION|>--- conflicted
+++ resolved
@@ -1,4 +1,3 @@
-<<<<<<< HEAD
 ﻿<?xml version="1.0" encoding="utf-8"?>
 <Project ToolsVersion="4.0" xmlns="http://schemas.microsoft.com/developer/msbuild/2003">
   <ItemGroup>
@@ -295,302 +294,4 @@
       <Filter>src\io</Filter>
     </ClCompile>
   </ItemGroup>
-=======
-﻿<?xml version="1.0" encoding="utf-8"?>
-<Project ToolsVersion="4.0" xmlns="http://schemas.microsoft.com/developer/msbuild/2003">
-  <ItemGroup>
-    <Filter Include="src">
-      <UniqueIdentifier>{6e213f6b-b843-4469-bc8c-56c1ffe7f195}</UniqueIdentifier>
-    </Filter>
-    <Filter Include="include">
-      <UniqueIdentifier>{29082261-e6cd-40b2-b30c-c4cb70f23339}</UniqueIdentifier>
-    </Filter>
-    <Filter Include="src\application">
-      <UniqueIdentifier>{3a703e42-6f06-4ab1-8e46-0dfb07407d9e}</UniqueIdentifier>
-    </Filter>
-    <Filter Include="src\boosting">
-      <UniqueIdentifier>{43be32f9-227b-4a15-9c0e-38dbf9747aeb}</UniqueIdentifier>
-    </Filter>
-    <Filter Include="src\io">
-      <UniqueIdentifier>{6fcdaf19-880a-45b0-80db-344be9498017}</UniqueIdentifier>
-    </Filter>
-    <Filter Include="src\metric">
-      <UniqueIdentifier>{8bacb16c-7f31-494f-94df-8ccc6c3e3894}</UniqueIdentifier>
-    </Filter>
-    <Filter Include="src\network">
-      <UniqueIdentifier>{93db474b-4ab8-406b-99ec-eb8e40f97593}</UniqueIdentifier>
-    </Filter>
-    <Filter Include="src\objective">
-      <UniqueIdentifier>{34d576af-dec6-4cad-90bd-f8d0e95ec614}</UniqueIdentifier>
-    </Filter>
-    <Filter Include="src\treelearner">
-      <UniqueIdentifier>{16638c37-41bd-4124-8b80-befbca2f969f}</UniqueIdentifier>
-    </Filter>
-    <Filter Include="include\LightGBM">
-      <UniqueIdentifier>{37b41659-26e2-4b2f-ac0c-7b52d8bd53da}</UniqueIdentifier>
-    </Filter>
-    <Filter Include="include\LightGBM\utils">
-      <UniqueIdentifier>{bf66b9f7-015e-404d-8098-4353abc46956}</UniqueIdentifier>
-    </Filter>
-  </ItemGroup>
-  <ItemGroup>
-    <ClInclude Include="..\src\boosting\gbdt.h">
-      <Filter>src\boosting</Filter>
-    </ClInclude>
-    <ClInclude Include="..\src\network\linkers.h">
-      <Filter>src\network</Filter>
-    </ClInclude>
-    <ClInclude Include="..\src\treelearner\parallel_tree_learner.h">
-      <Filter>src\treelearner</Filter>
-    </ClInclude>
-    <ClInclude Include="..\src\treelearner\serial_tree_learner.h">
-      <Filter>src\treelearner</Filter>
-    </ClInclude>
-    <ClInclude Include="..\src\application\predictor.hpp">
-      <Filter>src\application</Filter>
-    </ClInclude>
-    <ClInclude Include="..\src\boosting\score_updater.hpp">
-      <Filter>src\boosting</Filter>
-    </ClInclude>
-    <ClInclude Include="..\src\io\dense_bin.hpp">
-      <Filter>src\io</Filter>
-    </ClInclude>
-    <ClInclude Include="..\src\io\ordered_sparse_bin.hpp">
-      <Filter>src\io</Filter>
-    </ClInclude>
-    <ClInclude Include="..\src\io\parser.hpp">
-      <Filter>src\io</Filter>
-    </ClInclude>
-    <ClInclude Include="..\src\io\sparse_bin.hpp">
-      <Filter>src\io</Filter>
-    </ClInclude>
-    <ClInclude Include="..\src\metric\binary_metric.hpp">
-      <Filter>src\metric</Filter>
-    </ClInclude>
-    <ClInclude Include="..\src\metric\rank_metric.hpp">
-      <Filter>src\metric</Filter>
-    </ClInclude>
-    <ClInclude Include="..\src\metric\regression_metric.hpp">
-      <Filter>src\metric</Filter>
-    </ClInclude>
-    <ClInclude Include="..\src\metric\multiclass_metric.hpp">
-      <Filter>src\metric</Filter>
-    </ClInclude>
-    <ClInclude Include="..\src\network\socket_wrapper.hpp">
-      <Filter>src\network</Filter>
-    </ClInclude>
-    <ClInclude Include="..\src\objective\binary_objective.hpp">
-      <Filter>src\objective</Filter>
-    </ClInclude>
-    <ClInclude Include="..\src\objective\rank_objective.hpp">
-      <Filter>src\objective</Filter>
-    </ClInclude>
-    <ClInclude Include="..\src\objective\regression_objective.hpp">
-      <Filter>src\objective</Filter>
-    </ClInclude>
-    <ClInclude Include="..\src\objective\multiclass_objective.hpp">
-      <Filter>src\objective</Filter>
-    </ClInclude>
-    <ClInclude Include="..\src\treelearner\data_partition.hpp">
-      <Filter>src\treelearner</Filter>
-    </ClInclude>
-    <ClInclude Include="..\src\treelearner\leaf_splits.hpp">
-      <Filter>src\treelearner</Filter>
-    </ClInclude>
-    <ClInclude Include="..\include\LightGBM\application.h">
-      <Filter>include\LightGBM</Filter>
-    </ClInclude>
-    <ClInclude Include="..\include\LightGBM\bin.h">
-      <Filter>include\LightGBM</Filter>
-    </ClInclude>
-    <ClInclude Include="..\include\LightGBM\boosting.h">
-      <Filter>include\LightGBM</Filter>
-    </ClInclude>
-    <ClInclude Include="..\include\LightGBM\config.h">
-      <Filter>include\LightGBM</Filter>
-    </ClInclude>
-    <ClInclude Include="..\include\LightGBM\dataset.h">
-      <Filter>include\LightGBM</Filter>
-    </ClInclude>
-    <ClInclude Include="..\include\LightGBM\meta.h">
-      <Filter>include\LightGBM</Filter>
-    </ClInclude>
-    <ClInclude Include="..\include\LightGBM\metric.h">
-      <Filter>include\LightGBM</Filter>
-    </ClInclude>
-    <ClInclude Include="..\include\LightGBM\network.h">
-      <Filter>include\LightGBM</Filter>
-    </ClInclude>
-    <ClInclude Include="..\include\LightGBM\objective_function.h">
-      <Filter>include\LightGBM</Filter>
-    </ClInclude>
-    <ClInclude Include="..\include\LightGBM\prediction_early_stop.h">
-      <Filter>include\LightGBM</Filter>
-    </ClInclude>
-    <ClInclude Include="..\include\LightGBM\tree.h">
-      <Filter>include\LightGBM</Filter>
-    </ClInclude>
-    <ClInclude Include="..\include\LightGBM\tree_learner.h">
-      <Filter>include\LightGBM</Filter>
-    </ClInclude>
-    <ClInclude Include="..\include\LightGBM\utils\array_args.h">
-      <Filter>include\LightGBM\utils</Filter>
-    </ClInclude>
-    <ClInclude Include="..\include\LightGBM\utils\common.h">
-      <Filter>include\LightGBM\utils</Filter>
-    </ClInclude>
-    <ClInclude Include="..\include\LightGBM\utils\log.h">
-      <Filter>include\LightGBM\utils</Filter>
-    </ClInclude>
-    <ClInclude Include="..\include\LightGBM\utils\pipeline_reader.h">
-      <Filter>include\LightGBM\utils</Filter>
-    </ClInclude>
-    <ClInclude Include="..\include\LightGBM\utils\random.h">
-      <Filter>include\LightGBM\utils</Filter>
-    </ClInclude>
-    <ClInclude Include="..\include\LightGBM\utils\text_reader.h">
-      <Filter>include\LightGBM\utils</Filter>
-    </ClInclude>
-    <ClInclude Include="..\include\LightGBM\utils\threading.h">
-      <Filter>include\LightGBM\utils</Filter>
-    </ClInclude>
-    <ClInclude Include="..\include\LightGBM\c_api.h">
-      <Filter>include\LightGBM</Filter>
-    </ClInclude>
-    <ClInclude Include="..\include\LightGBM\dataset_loader.h">
-      <Filter>include\LightGBM</Filter>
-    </ClInclude>
-    <ClInclude Include="..\src\boosting\dart.hpp">
-      <Filter>src\boosting</Filter>
-    </ClInclude>
-    <ClInclude Include="..\include\LightGBM\feature_group.h">
-      <Filter>include\LightGBM</Filter>
-    </ClInclude>
-    <ClInclude Include="..\src\treelearner\feature_histogram.hpp">
-      <Filter>src\treelearner</Filter>
-    </ClInclude>
-    <ClInclude Include="..\src\treelearner\split_info.hpp">
-      <Filter>src\treelearner</Filter>
-    </ClInclude>
-    <ClInclude Include="..\src\boosting\goss.hpp">
-      <Filter>src\boosting</Filter>
-    </ClInclude>
-    <ClInclude Include="..\src\io\dense_nbits_bin.hpp">
-      <Filter>src\io</Filter>
-    </ClInclude>
-    <ClInclude Include="..\include\LightGBM\utils\openmp_wrapper.h">
-      <Filter>include\LightGBM\utils</Filter>
-    </ClInclude>
-    <ClInclude Include="..\src\metric\map_metric.hpp">
-      <Filter>src\metric</Filter>
-    </ClInclude>
-    <ClInclude Include="..\include\LightGBM\lightgbm_R.h">
-      <Filter>include\LightGBM</Filter>
-    </ClInclude>
-    <ClInclude Include="..\include\LightGBM\R_object_helper.h">
-      <Filter>include\LightGBM</Filter>
-    </ClInclude>
-    <ClInclude Include="..\src\boosting\rf.hpp">
-      <Filter>src\boosting</Filter>
-    </ClInclude>
-    <ClInclude Include="..\src\objective\xentropy_objective.hpp">
-      <Filter>src\objective</Filter>
-    </ClInclude>
-    <ClInclude Include="..\src\metric\xentropy_metric.hpp">
-      <Filter>src\metric</Filter>
-    </ClInclude>
-    <ClInclude Include="..\include\LightGBM\utils\file_io.h">
-      <Filter>include\LightGBM\utils</Filter>
-    </ClInclude>
-  </ItemGroup>
-  <ItemGroup>
-    <ClCompile Include="..\src\application\application.cpp">
-      <Filter>src\application</Filter>
-    </ClCompile>
-    <ClCompile Include="..\src\network\linkers_socket.cpp">
-      <Filter>src\network</Filter>
-    </ClCompile>
-    <ClCompile Include="..\src\network\linkers_mpi.cpp">
-      <Filter>src\network</Filter>
-    </ClCompile>
-    <ClCompile Include="..\src\treelearner\serial_tree_learner.cpp">
-      <Filter>src\treelearner</Filter>
-    </ClCompile>
-    <ClCompile Include="..\src\treelearner\tree_learner.cpp">
-      <Filter>src\treelearner</Filter>
-    </ClCompile>
-    <ClCompile Include="..\src\Boosting\gbdt.cpp">
-      <Filter>src\boosting</Filter>
-    </ClCompile>
-    <ClCompile Include="..\src\io\dataset.cpp">
-      <Filter>src\io</Filter>
-    </ClCompile>
-    <ClCompile Include="..\src\io\bin.cpp">
-      <Filter>src\io</Filter>
-    </ClCompile>
-    <ClCompile Include="..\src\io\tree.cpp">
-      <Filter>src\io</Filter>
-    </ClCompile>
-    <ClCompile Include="..\src\objective\objective_function.cpp">
-      <Filter>src\objective</Filter>
-    </ClCompile>
-    <ClCompile Include="..\src\Boosting\boosting.cpp">
-      <Filter>src\boosting</Filter>
-    </ClCompile>
-    <ClCompile Include="..\src\io\parser.cpp">
-      <Filter>src\io</Filter>
-    </ClCompile>
-    <ClCompile Include="..\src\metric\metric.cpp">
-      <Filter>src\metric</Filter>
-    </ClCompile>
-    <ClCompile Include="..\src\treelearner\data_parallel_tree_learner.cpp">
-      <Filter>src\treelearner</Filter>
-    </ClCompile>
-    <ClCompile Include="..\src\treelearner\feature_parallel_tree_learner.cpp">
-      <Filter>src\treelearner</Filter>
-    </ClCompile>
-    <ClCompile Include="..\src\network\linker_topo.cpp">
-      <Filter>src\network</Filter>
-    </ClCompile>
-    <ClCompile Include="..\src\network\network.cpp">
-      <Filter>src\network</Filter>
-    </ClCompile>
-    <ClCompile Include="..\src\io\config.cpp">
-      <Filter>src\io</Filter>
-    </ClCompile>
-    <ClCompile Include="..\src\metric\dcg_calculator.cpp">
-      <Filter>src\metric</Filter>
-    </ClCompile>
-    <ClCompile Include="..\src\io\metadata.cpp">
-      <Filter>src\io</Filter>
-    </ClCompile>
-    <ClCompile Include="..\src\main.cpp">
-      <Filter>src</Filter>
-    </ClCompile>
-    <ClCompile Include="..\src\c_api.cpp">
-      <Filter>src</Filter>
-    </ClCompile>
-    <ClCompile Include="..\src\io\dataset_loader.cpp">
-      <Filter>src\io</Filter>
-    </ClCompile>
-    <ClCompile Include="..\src\treelearner\voting_parallel_tree_learner.cpp">
-      <Filter>src\treelearner</Filter>
-    </ClCompile>
-    <ClCompile Include="..\src\boosting\gbdt_prediction.cpp">
-      <Filter>src\boosting</Filter>
-    </ClCompile>
-    <ClCompile Include="..\src\boosting\prediction_early_stop.cpp">
-      <Filter>src\boosting</Filter>
-    </ClCompile>
-    <ClCompile Include="..\src\lightgbm_R.cpp">
-      <Filter>src</Filter>
-    </ClCompile>
-    <ClCompile Include="..\src\boosting\gbdt_model_text.cpp">
-      <Filter>src\boosting</Filter>
-    </ClCompile>
-    <ClCompile Include="..\src\io\file_io.cpp">
-      <Filter>src\io</Filter>
-    </ClCompile>
-  </ItemGroup>
->>>>>>> 5dcb4b90
 </Project>